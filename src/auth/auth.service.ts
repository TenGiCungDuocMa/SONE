import { BadRequestException, Injectable, Logger, NotFoundException, UnauthorizedException } from '@nestjs/common';
import { InjectModel } from '@nestjs/mongoose';
import { User, UserDocument } from './schemas/user.schema';
import { Model } from 'mongoose';
import { verifyMessage } from 'ethers';
import { TokenBlocklist } from 'src/shared/schemas/token-blocklist.schema';
import { JwtService } from '@nestjs/jwt';
import { ConfigService } from '@nestjs/config';
import { ReferralService } from 'src/referral/referral.service';

@Injectable()
export class AuthService {
  private readonly logger = new Logger(AuthService.name);

  constructor(
    @InjectModel(User.name) private readonly userModel: Model<UserDocument>,
    @InjectModel(TokenBlocklist.name)
    private readonly tokenBlocklistModel: Model<TokenBlocklist>,
    private jwtService: JwtService,
    private readonly configService: ConfigService,
    private readonly referralService: ReferralService,
  ) {
    const secret = configService.get<string>('JWT_SECRET');
    if (!secret) {
      this.logger.error('JWT_SECRET is not defined');
      throw new Error('JWT configuration error');
    }
  }

  async requestMessage(address: string) {
    if (!address || address.length < 42 || !/^0x[a-fA-F0-9]{40}$/.test(address)) {
      throw new Error('Invalid Ethereum address');
    }

    let user = await this.userModel.findOne({ address: address });
    if (!user) {
      // Tạo referralCode ngay khi tạo người dùng mới
      const referralCodeUser = `${address.slice(2, 8)}-${Date.now().toString(36)}`;

      user = await this.userModel.create({
        address,
        nonce: Math.floor(Math.random() * 1000000),
        referralCode: referralCodeUser,
      });
    } else if (!user.referralCode) {
      // Nếu người dùng đã tồn tại nhưng không có referralCode, tạo mới
      user.nonce = Math.floor(Math.random() * 1000000);
      const referralCodeUser = `${address.slice(2, 8)}-${Date.now().toString(36)}`;
      user.referralCode = referralCodeUser;
      await user.save();
    } else {
      // Cập nhật nonce cho người dùng hiện tại
      user.nonce = Math.floor(Math.random() * 1000000);
      await user.save();
    }

    const domain = 'https://sone.xyz/';
    const statement = 'Sign in with Monad to the app.';
    const uri = 'https://sone.xyz/';
    const version = '1';
    const chainId = 10143;
    const nonce = user.nonce.toString();

    const message =
      `${domain} wants you to sign in with your Monad account: ${address}\n` +
      `Game: Fuku App\n` +
      `Statement: ${statement}\n` +
      `URI: ${uri}\n` +
      `Version: ${version}\n` +
      `Chain ID: ${chainId}\n` +
      `Nonce: ${nonce}`.trim();

    return {
      address: user.address,
      message,
    };
  }
<<<<<<< HEAD
  async verifySignature(req: any, address: string, signature: string, referralCode?: string) {
    if (!address || address.length !== 42 || !/^0x[a-fA-F0-9]{40}$/.test(address)) {
      throw new BadRequestException('Invalid Ethereum address');
    }
    if (!signature || !/^0x[a-fA-F0-9]{130}$/.test(signature)) {
      throw new BadRequestException('Invalid signature');
    }

    const user = await this.userModel.findOne({ address });
    if (!user) {
      this.logger.error(`User not found for address: ${address}`);
=======

  async verifySignature(
    req: any,
    address: string,
    signature: string,
    referralCode?: string,
  ) {
    const user = await this.userModel.findOne({ address: address });
    if (!user) {
>>>>>>> ac198c36
      throw new NotFoundException('User not found');
    }

    const domain = 'https://sone.xyz/';
    const statement = 'Sign in with Monad to the app.';
    const uri = 'https://sone.xyz/';
    const version = '1';
    const chainId = 10143;
    const nonce = user.nonce.toString();

<<<<<<< HEAD
    const message = `${domain} wants you to sign in with your Monad account: ${address}\nGame: Fuku App\nStatement: ${statement}\nURI: ${uri}\nVersion: ${version}\nChain ID: ${chainId}\nNonce: ${nonce}`.trim();
=======
    const message =
      `${domain} wants you to sign in with your Monad account: ${address}\n` +
      `Game: Fuku App\n` +
      `Statement: ${statement}\n` +
      `URI: ${uri}\n` +
      `Version: ${version}\n` +
      `Chain ID: ${chainId}\n` +
      `Nonce: ${nonce}`.trim();
>>>>>>> ac198c36

    this.logger.log(`Verifying message: ${message}`);
    this.logger.log(`Received signature: ${signature}`);

    const recovered = verifyMessage(message, signature);
    if (recovered.toLowerCase() !== address.toLowerCase()) {
<<<<<<< HEAD
      this.logger.error(`Signature verification failed. Recovered: ${recovered}, Expected: ${address}`);
      throw new UnauthorizedException('Signature verification failed');
    }

    if (referralCode) {
      try {
        await this.referralService.processReferral(referralCode, address);
      } catch (error) {
        this.logger.error('Referral processing failed:', error.message);
      }
    }
=======
      throw new Error('Signature verification failed');
    }

    // if (referralCode) {
    //   try {
    //     await this.referralService.processReferral(referralCode, address);
    //   } catch (error) {
    //     this.logger.error("Referral processing failed:", error.message);
    //     // Không throw lỗi để người dùng vẫn có thể đăng nhập
    //   }
    // }
    // this.logger.error(`1`);
>>>>>>> ac198c36

    user.nonce = Math.floor(Math.random() * 1000000);
    await user.save();

    if (!user?._id || !user?.address) {
      throw new Error('User ID or address is missing');
    }

    const payload = {
      sub: user._id,
      address: user.address,
      iat: Math.floor(Date.now() / 1000),
    };
<<<<<<< HEAD
    const token = this.jwtService.sign(payload);
    const refreshToken = this.jwtService.sign(payload, { expiresIn: '7d' });

    return {
=======

    const token = await this.jwtService.signAsync(payload,
      {secret: this.configService.get<string>('JWT_SECRET')});
    // if (!token) {
    //   const refreshToken = await this.jwtService.signAsync(payload, {
    //     expiresIn: '7d',
    //     secret: this.configService.get<string>('JWT_SECRET')
    //   });
    // }

    const result = {
>>>>>>> ac198c36
      token,
      // refreshToken,
      user: {
        address: user.address,
        referralCode: user.referralCode,
        rank: null,
        points: 0,
      },
    };
<<<<<<< HEAD
=======

    return result;
>>>>>>> ac198c36
  }

  async logout(token: string): Promise<{ success: boolean }> {
    try {
      // Decode the token to extract payload
      const decodedToken = this.jwtService.decode(token);

      if (
        !decodedToken ||
        typeof decodedToken !== 'object' ||
        !('exp' in decodedToken)
      ) {
        this.logger.warn(`Invalid or malformed token: ${token}`);
        throw new UnauthorizedException('Invalid token structure');
      }

      const expirationTime = (decodedToken as { exp: number }).exp;

      if (!expirationTime) {
        this.logger.warn(`Token is missing expiration time: ${token}`);
        throw new UnauthorizedException(
          'Token does not contain an expiration time',
        );
      }

      // Check if token is already in blocklist
      const existingBlocklistEntry = await this.tokenBlocklistModel.findOne({
        token,
      });

      if (existingBlocklistEntry) {
        this.logger.warn(`Token is already invalidated: ${token}`);
        return { success: true }; // Return success for idempotency
      }

      // Add token to the blocklist
      await this.tokenBlocklistModel.create({
        token,
        expiresAt: new Date(expirationTime * 1000), // Convert to milliseconds
      });

      this.logger.log(`Token successfully invalidated: ${token}`);
      return { success: true };
    } catch (error) {
      this.logger.error(`Error during logout: ${error.message}`);
      throw new UnauthorizedException('Logout failed. Please try again later.');
    }
  }

  async getUserByAddress(address: string) {
    const user = await this.userModel.findOne({ address });
    if (!user) {
      throw new NotFoundException(`User with address ${address} not found`);
    }

    // Tạo đối tượng kết quả cơ bản trước
    const result = {
      token: null,
      user: {
        address: user.address,
        referralCode: user.referralCode,
        rank: null,
        points: 0,
      },
    };

    // Lấy thông tin về thứ hạng và điểm với timeout
    try {
      // Tạo promise với timeout 3 giây
      // const rankPromise = Promise.race([
      //   this.leaderboardService.getUserRank(address),
      //   new Promise<never>((_, reject) =>
      //     setTimeout(() => reject(new Error('Rank fetch timeout')), 3000)
      //   )
      // ]);

      // const rankData = await rankPromise as any;
      // if (rankData && 'rank' in rankData && 'points' in rankData) {
      //   result.user.rank = rankData.rank;
      //   result.user.points = rankData.points;
      // }
    } catch (error) {
      this.logger.error(`Error getting user rank: ${error.message}`);
      // Tiếp tục với giá trị mặc định đã đặt
    }

    return result;
  }

  async isTokenBlocked(token: string): Promise<boolean> {
    try {
      const blockedToken = await this.tokenBlocklistModel.findOne({ token });
      return !!blockedToken;
    } catch (error) {
      this.logger.error(`Error checking if token is blocked: ${error.message}`);
      throw new UnauthorizedException('Error validating token');
    }
  }

  verifyToken(token: string): any {
    try {
      return this.jwtService.verify(token);
    } catch (error) {
      this.logger.error(`Token verification failed: ${error.message}`);
      throw new UnauthorizedException('Invalid token');
    }
  }

  async refreshToken(refreshToken: string) {
    try {
      // Xác thực refresh token
      const decoded = this.jwtService.verify(refreshToken, {
        secret: this.configService.get<string>('JWT_SECRET'),
      });

      // Kiểm tra xem refresh token có trong blocklist không
      const isBlocked = await this.tokenBlocklistModel.findOne({ token: refreshToken });
      if (isBlocked) {
        throw new UnauthorizedException('Refresh token has been invalidated');
      }

      // Lấy thông tin người dùng
      const user = await this.userModel.findOne({ _id: decoded.sub });
      if (!user) {
        throw new NotFoundException('User not found');
      }

      // Tạo token mới
      const payload = {
        sub: user._id,
        address: user.address,
        iat: Math.floor(Date.now() / 1000),
      };

      // Tạo access token mới
      const accessToken = this.jwtService.sign(payload)
      // Tạo refresh token mới với thời hạn dài hơn
      const newRefreshToken = this.jwtService.sign(payload, {
        expiresIn: '7d', // 7 ngày

      });

      // Thêm refresh token cũ vào blocklist
      await this.tokenBlocklistModel.create({
        token: refreshToken,
        expiresAt: new Date(decoded.exp * 1000),
      });

      return {
        token: accessToken,
        refreshToken: newRefreshToken,
        user: {
          address: user.address,
          referralCode: user.referralCode,
        },
      };
    } catch (error) {
      this.logger.error(`Failed to refresh token: ${error.message}`);
      throw new UnauthorizedException('Invalid refresh token');
    }
  }
}<|MERGE_RESOLUTION|>--- conflicted
+++ resolved
@@ -75,20 +75,6 @@
       message,
     };
   }
-<<<<<<< HEAD
-  async verifySignature(req: any, address: string, signature: string, referralCode?: string) {
-    if (!address || address.length !== 42 || !/^0x[a-fA-F0-9]{40}$/.test(address)) {
-      throw new BadRequestException('Invalid Ethereum address');
-    }
-    if (!signature || !/^0x[a-fA-F0-9]{130}$/.test(signature)) {
-      throw new BadRequestException('Invalid signature');
-    }
-
-    const user = await this.userModel.findOne({ address });
-    if (!user) {
-      this.logger.error(`User not found for address: ${address}`);
-=======
-
   async verifySignature(
     req: any,
     address: string,
@@ -97,7 +83,6 @@
   ) {
     const user = await this.userModel.findOne({ address: address });
     if (!user) {
->>>>>>> ac198c36
       throw new NotFoundException('User not found');
     }
 
@@ -108,9 +93,6 @@
     const chainId = 10143;
     const nonce = user.nonce.toString();
 
-<<<<<<< HEAD
-    const message = `${domain} wants you to sign in with your Monad account: ${address}\nGame: Fuku App\nStatement: ${statement}\nURI: ${uri}\nVersion: ${version}\nChain ID: ${chainId}\nNonce: ${nonce}`.trim();
-=======
     const message =
       `${domain} wants you to sign in with your Monad account: ${address}\n` +
       `Game: Fuku App\n` +
@@ -119,26 +101,9 @@
       `Version: ${version}\n` +
       `Chain ID: ${chainId}\n` +
       `Nonce: ${nonce}`.trim();
->>>>>>> ac198c36
-
-    this.logger.log(`Verifying message: ${message}`);
-    this.logger.log(`Received signature: ${signature}`);
 
     const recovered = verifyMessage(message, signature);
     if (recovered.toLowerCase() !== address.toLowerCase()) {
-<<<<<<< HEAD
-      this.logger.error(`Signature verification failed. Recovered: ${recovered}, Expected: ${address}`);
-      throw new UnauthorizedException('Signature verification failed');
-    }
-
-    if (referralCode) {
-      try {
-        await this.referralService.processReferral(referralCode, address);
-      } catch (error) {
-        this.logger.error('Referral processing failed:', error.message);
-      }
-    }
-=======
       throw new Error('Signature verification failed');
     }
 
@@ -151,7 +116,6 @@
     //   }
     // }
     // this.logger.error(`1`);
->>>>>>> ac198c36
 
     user.nonce = Math.floor(Math.random() * 1000000);
     await user.save();
@@ -165,12 +129,6 @@
       address: user.address,
       iat: Math.floor(Date.now() / 1000),
     };
-<<<<<<< HEAD
-    const token = this.jwtService.sign(payload);
-    const refreshToken = this.jwtService.sign(payload, { expiresIn: '7d' });
-
-    return {
-=======
 
     const token = await this.jwtService.signAsync(payload,
       {secret: this.configService.get<string>('JWT_SECRET')});
@@ -182,7 +140,6 @@
     // }
 
     const result = {
->>>>>>> ac198c36
       token,
       // refreshToken,
       user: {
@@ -192,11 +149,9 @@
         points: 0,
       },
     };
-<<<<<<< HEAD
-=======
+
 
     return result;
->>>>>>> ac198c36
   }
 
   async logout(token: string): Promise<{ success: boolean }> {
